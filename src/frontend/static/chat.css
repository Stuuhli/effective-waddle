--- conflicted
+++ resolved
@@ -398,15 +398,6 @@
   margin-left: auto;
   padding: 0.5rem 1rem;
   font-size: 0.85rem;
-<<<<<<< HEAD
-=======
-}
-
-.status-pill--error {
-  border-color: rgba(255, 107, 129, 0.7);
-  color: rgba(255, 214, 220, 0.96);
-  background: rgba(255, 107, 129, 0.18);
->>>>>>> 6be78dc9
 }
 
 .chat-window {
