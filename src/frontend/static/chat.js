--- conflicted
+++ resolved
@@ -224,11 +224,7 @@
         try {
           activeStream.cancelRender();
         } catch (error) {
-<<<<<<< HEAD
-          console.warn('Failed to cancel render', error);
-=======
           console.warn('Failed to cancel pending render', error);
->>>>>>> fb902e94
         }
       }
       if (activeStream?.controller) {
@@ -730,8 +726,6 @@
       let pendingRenderUsesTimeout = false;
       let streamingActive = true;
 
-<<<<<<< HEAD
-=======
       const commitStreamingRender = () => {
         pendingRender = null;
         if (!streamingActive) {
@@ -741,7 +735,6 @@
         chatWindow.scrollTop = chatWindow.scrollHeight;
       };
 
->>>>>>> fb902e94
       const cancelScheduledRender = () => {
         if (pendingRender == null) {
           return;
@@ -754,30 +747,6 @@
         pendingRender = null;
       };
 
-<<<<<<< HEAD
-      const scheduleStreamingRender = () => {
-        if (!streamingActive || pendingRender != null) {
-          return;
-        }
-        if (raf) {
-          pendingRender = raf(() => {
-            pendingRender = null;
-            if (!streamingActive) {
-              return;
-            }
-            contentElement.textContent = assistantText;
-          });
-          pendingRenderUsesTimeout = false;
-        } else {
-          pendingRenderUsesTimeout = true;
-          pendingRender = global.setTimeout(() => {
-            pendingRender = null;
-            if (!streamingActive) {
-              return;
-            }
-            contentElement.textContent = assistantText;
-          }, 16);
-=======
       const scheduleStreamingRender = (immediate = false) => {
         if (!streamingActive) {
           return;
@@ -795,7 +764,6 @@
         } else {
           pendingRenderUsesTimeout = true;
           pendingRender = global.setTimeout(commitStreamingRender, 16);
->>>>>>> fb902e94
         }
       };
 
@@ -814,16 +782,8 @@
           const text = typeof event.text === 'string' ? event.text : '';
           assistantText += text;
           streamState = 'streaming';
-<<<<<<< HEAD
-          if (assistantText.length === text.length) {
-            contentElement.textContent = assistantText;
-          }
-          streamingActive = true;
-          scheduleStreamingRender();
-=======
           streamingActive = true;
           scheduleStreamingRender(assistantText.length === text.length);
->>>>>>> fb902e94
         } else if (type === 'status' && typeof event.message === 'string') {
           streamStatus.textContent = event.message;
         } else if (type === 'context' && Array.isArray(event.chunks)) {
